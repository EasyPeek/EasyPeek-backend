package config

import (
	"fmt"
	"strings"

	"github.com/spf13/viper"
)

type Config struct {
<<<<<<< HEAD
	Database DatabaseConfig `mapstructure:"database"`
	Redis    RedisConfig    `mapstructure:"redis"`
	JWT      JWTConfig      `mapstructure:"jwt"`
	CORS     CORSConfig     `mapstructure:"cors"`
	AI       AIConfig       `mapstructure:"ai"`
=======
	Database   DatabaseConfig   `mapstructure:"database"`
	Redis      RedisConfig      `mapstructure:"redis"`
	JWT        JWTConfig        `mapstructure:"jwt"`
	CORS       CORSConfig       `mapstructure:"cors"`
	OpenRouter OpenRouterConfig `mapstructure:"open_router"`
}

type OpenRouterConfig struct {
	APIKey  string `yaml:"api_key"`
	APIHost string `yaml:"api_host"`
	Model   string `yaml:"model"`
>>>>>>> 7a16c521
}

var AppConfig *Config

func LoadConfig(filepath string) (*Config, error) {
	viper.SetConfigFile(filepath)
	viper.SetEnvPrefix("EasyPeek")
	viper.SetEnvKeyReplacer(strings.NewReplacer(".", "_"))
	viper.AutomaticEnv()

	if err := viper.ReadInConfig(); err != nil {
		return nil, err
	}

	var cfg Config
	if err := viper.Unmarshal(&cfg); err != nil {
		return nil, err
	}

	AppConfig = &cfg

	return &cfg, nil
}

type DatabaseConfig struct {
	Host         string `mapstructure:"host"`
	Port         int    `mapstructure:"port"`
	User         string `mapstructure:"user"`
	Password     string `mapstructure:"password"`
	DBName       string `mapstructure:"db_name"`
	SSLMode      string `mapstructure:"ssl_mode"`
	MaxIdleConns int    `mapstructure:"max_idle_conns"`
	MaxOpenConns int    `mapstructure:"max_open_conns"`
}

// Data Source Name (DSN) for the database connection
// Example: "host=localhost user=gorm password=gorm dbname=gorm port=5432 sslmode=disable TimeZone=Asia/Shanghai"
func (d DatabaseConfig) DSN() string {
	return fmt.Sprintf("host=%s user=%s password=%s dbname=%s port=%d sslmode=%s TimeZone=Asia/Shanghai",
		d.Host, d.User, d.Password, d.DBName, d.Port, d.SSLMode)
}

type RedisConfig struct {
	Address  string `mapstructure:"address"`
	Password string `mapstructure:"password"`
	Database int    `mapstructure:"database"`
}

type JWTConfig struct {
	SecretKey   string `mapstructure:"secret_key"`
	ExpireHours int    `mapstructure:"expire_hours"`
}

type CORSConfig struct {
	AllowOrigins []string `mapstructure:"allow_origins"`
}

type AIConfig struct {
	Provider    string  `mapstructure:"provider"`
	APIKey      string  `mapstructure:"api_key"`
	BaseURL     string  `mapstructure:"base_url"`
	Model       string  `mapstructure:"model"`
	Timeout     int     `mapstructure:"timeout"`
	MaxTokens   int     `mapstructure:"max_tokens"`
	Temperature float64 `mapstructure:"temperature"`
	// OpenRouter特有配置
	SiteURL  string `mapstructure:"site_url"`  // 你的网站URL
	SiteName string `mapstructure:"site_name"` // 你的应用名称
	// 自动分析配置
	AutoAnalysis AutoAnalysisConfig `mapstructure:"auto_analysis"`
}

type AutoAnalysisConfig struct {
	Enabled              bool `mapstructure:"enabled"`                // 是否启用自动AI分析
	AnalyzeOnFetch       bool `mapstructure:"analyze_on_fetch"`       // 在RSS抓取时即时分析
	BatchProcessInterval int  `mapstructure:"batch_process_interval"` // 批处理间隔（分钟）
	MaxBatchSize         int  `mapstructure:"max_batch_size"`         // 每次批处理的最大数量
	AnalysisDelay        int  `mapstructure:"analysis_delay"`         // 每个分析之间的延迟（秒）
}<|MERGE_RESOLUTION|>--- conflicted
+++ resolved
@@ -8,17 +8,11 @@
 )
 
 type Config struct {
-<<<<<<< HEAD
-	Database DatabaseConfig `mapstructure:"database"`
-	Redis    RedisConfig    `mapstructure:"redis"`
-	JWT      JWTConfig      `mapstructure:"jwt"`
-	CORS     CORSConfig     `mapstructure:"cors"`
-	AI       AIConfig       `mapstructure:"ai"`
-=======
 	Database   DatabaseConfig   `mapstructure:"database"`
 	Redis      RedisConfig      `mapstructure:"redis"`
 	JWT        JWTConfig        `mapstructure:"jwt"`
 	CORS       CORSConfig       `mapstructure:"cors"`
+	AI         AIConfig         `mapstructure:"ai"`
 	OpenRouter OpenRouterConfig `mapstructure:"open_router"`
 }
 
@@ -26,7 +20,6 @@
 	APIKey  string `yaml:"api_key"`
 	APIHost string `yaml:"api_host"`
 	Model   string `yaml:"model"`
->>>>>>> 7a16c521
 }
 
 var AppConfig *Config
