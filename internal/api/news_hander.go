--- conflicted
+++ resolved
@@ -1,406 +1,419 @@
-// api/news.go
-package api
-
-import (
-	"fmt"
-	"strconv" // 用于字符串和数字转换
-
-	"github.com/EasyPeek/EasyPeek-backend/internal/models"   // 导入新闻模型和请求/响应结构体
-	"github.com/EasyPeek/EasyPeek-backend/internal/services" // 导入新闻服务
-	"github.com/EasyPeek/EasyPeek-backend/internal/utils"    // 导入公共工具函数，用于标准化的API响应
-	"github.com/gin-gonic/gin"                               // 导入 Gin 框架
-)
-
-// NewsHandler 结构体，用于封装与新闻相关的 HTTP 请求处理逻辑
-type NewsHandler struct {
-	newsService *services.NewsService // 依赖 NewsService 来处理业务逻辑
-}
-
-// NewNewsHandler 创建并返回一个新的 NewsHandler 实例
-func NewNewsHandler() *NewsHandler {
-	return &NewsHandler{
-		newsService: services.NewNewsService(), // 初始化 NewsService
-	}
-}
-
-func (h *NewsHandler) CreateNews(c *gin.Context) {
-	var req models.NewsCreateRequest
-	// 将请求的 JSON 主体绑定到 NewsCreateRequest 结构体
-	if err := c.ShouldBindJSON(&req); err != nil {
-		utils.BadRequest(c, "Invalid request data: "+err.Error())
-		return
-	}
-
-	// 从 Gin 上下文中获取用户ID，假设认证中间件已将用户ID存储在其中
-	userID, exists := c.Get("user_id")
-	if !exists {
-		utils.Unauthorized(c, "User not authenticated") // 如果用户未认证，返回未认证错误
-		return
-	}
-	// 将 userID 转换为 uint 类型
-	creatorID, ok := userID.(uint)
-	if !ok {
-		utils.InternalServerError(c, "Failed to get user ID from context")
-		return
-	}
-
-	// 调用 NewsService 的 CreateNews 方法来创建新闻
-	news, err := h.newsService.CreateNews(&req, creatorID)
-	if err != nil {
-		// 根据错误类型返回不同的 HTTP 状态码
-		if err.Error() == "database connection not initialized" {
-			utils.InternalServerError(c, err.Error())
-		} else {
-			utils.BadRequest(c, err.Error()) // 通常是业务逻辑错误，如数据重复
-		}
-		return
-	}
-
-	// 成功创建，返回新闻的响应格式
-	utils.Success(c, news.ToResponse()) // 返回 201 Created 状态码
-}
-
-func (h *NewsHandler) GetNewsByID(c *gin.Context) {
-	// 从 URL 参数中获取新闻ID
-	idStr := c.Param("id")
-	id, err := strconv.Atoi(idStr) // 将字符串ID转换为整数
-	if err != nil {
-		utils.BadRequest(c, "Invalid news ID") // 如果ID无效，返回错误
-		return
-	}
-
-	// 调用 NewsService 的 GetNewsByID 方法
-	news, err := h.newsService.GetNewsByID(uint(id))
-	if err != nil {
-		if err.Error() == "news not found" {
-			utils.NotFound(c, err.Error()) // 如果新闻未找到，返回 404
-		} else {
-			utils.InternalServerError(c, err.Error()) // 其他数据库错误，返回 500
-		}
-		return
-	}
-
-	// 成功获取，返回新闻的响应格式
-	utils.Success(c, news.ToResponse())
-}
-
-func (h *NewsHandler) GetAllNews(c *gin.Context) {
-	// 获取查询参数中的页码和每页大小，并设置默认值
-	pageStr := c.DefaultQuery("page", "1")
-	sizeStr := c.DefaultQuery("size", "10")
-
-	// 转换页码和每页大小为整数，并处理无效值
-	page, err := strconv.Atoi(pageStr)
-	if err != nil || page < 1 {
-		page = 1
-	}
-	size, err := strconv.Atoi(sizeStr)
-	if err != nil || size < 1 || size > 100 { // 限制每页最大大小，防止过大查询
-		size = 10
-	}
-
-	// 调用 NewsService 的 GetAllNews 方法获取新闻列表和总数
-	newsList, total, err := h.newsService.GetAllNews(page, size)
-	if err != nil {
-		utils.InternalServerError(c, err.Error()) // 数据库或其他内部错误
-		return
-	}
-
-	var newsResponses []models.NewsResponse
-	for _, news := range newsList {
-		newsResponses = append(newsResponses, news.ToResponse())
-	}
-
-	// 返回带分页信息成功的响应
-	utils.SuccessWithPagination(c, newsResponses, total, page, size)
-}
-
-func (h *NewsHandler) UpdateNews(c *gin.Context) {
-	// 从 URL 参数中获取新闻ID
-	idStr := c.Param("id")
-	id, err := strconv.Atoi(idStr)
-	if err != nil {
-		utils.BadRequest(c, "Invalid news ID")
-		return
-	}
-
-	var req models.NewsUpdateRequest
-	// 将请求的 JSON 主体绑定到 NewsUpdateRequest 结构体
-	if err := c.ShouldBindJSON(&req); err != nil {
-		utils.BadRequest(c, "Invalid request data: "+err.Error())
-		return
-	}
-
-	// 先尝试获取要更新的新闻记录
-	news, err := h.newsService.GetNewsByID(uint(id))
-	if err != nil {
-		if err.Error() == "news not found" {
-			utils.NotFound(c, err.Error())
-		} else {
-			utils.InternalServerError(c, err.Error())
-		}
-		return
-	}
-
-	// 调用 NewsService 的 UpdateNews 方法进行更新
-	// UpdateNews 接收的是现有新闻对象和更新请求
-	if err := h.newsService.UpdateNews(news, &req); err != nil {
-		utils.InternalServerError(c, err.Error()) // 更新失败通常是数据库错误
-		return
-	}
-
-	// 成功更新，返回更新后的新闻响应格式
-	utils.Success(c, news.ToResponse())
-}
-
-func (h *NewsHandler) DeleteNews(c *gin.Context) {
-	// 从 URL 参数中获取新闻ID
-	idStr := c.Param("id")
-	id, err := strconv.Atoi(idStr)
-	if err != nil {
-		utils.BadRequest(c, "Invalid news ID")
-		return
-	}
-
-	// 调用 NewsService 的 DeleteNews 方法进行软删除
-	if err := h.newsService.DeleteNews(uint(id)); err != nil {
-		if err.Error() == "news not found or already deleted" {
-			utils.NotFound(c, err.Error()) // 如果记录不存在或已删除，返回 404
-		} else {
-			utils.InternalServerError(c, err.Error()) // 其他数据库错误
-		}
-		return
-	}
-
-	// 成功删除，返回成功消息
-	utils.Success(c, gin.H{"message": "News deleted successfully"})
-}
-
-func (h *NewsHandler) SearchNews(c *gin.Context) {
-	// 获取查询参数中的搜索关键词
-	queryStr := c.Query("query")
-	if queryStr == "" {
-		utils.BadRequest(c, "Search query cannot be empty")
-		return
-	}
-
-	// 获取查询参数中的页码和每页大小，并设置默认值
-	pageStr := c.DefaultQuery("page", "1")
-	sizeStr := c.DefaultQuery("size", "10")
-
-	// 转换页码和每页大小为整数，并处理无效值
-	page, err := strconv.Atoi(pageStr)
-	if err != nil || page < 1 {
-		page = 1
-	}
-	size, err := strconv.Atoi(sizeStr)
-	if err != nil || size < 1 || size > 100 {
-		size = 10
-	}
-
-	// 调用 NewsService 的 SearchNews 方法进行搜索
-	newsList, total, err := h.newsService.SearchNews(queryStr, page, size)
-	if err != nil {
-		utils.InternalServerError(c, err.Error()) // 数据库或其他内部错误
-		return
-	}
-
-	// 将搜索结果转换为响应格式
-	var newsResponses []models.NewsResponse
-	for _, news := range newsList {
-		newsResponses = append(newsResponses, news.ToResponse())
-	}
-
-	// 返回带分页信息成功的响应
-	utils.SuccessWithPagination(c, newsResponses, total, page, size)
-}
-
-<<<<<<< HEAD
-// GetHotNews 获取热门新闻
-func (h *NewsHandler) GetHotNews(c *gin.Context) {
-	// 获取查询参数中的限制数量，并设置默认值
-	limitStr := c.DefaultQuery("limit", "10")
-
-	// 转换限制数量为整数，并处理无效值
-	limit, err := strconv.Atoi(limitStr)
-	if err != nil || limit < 1 || limit > 100 {
-		limit = 10
-	}
-
-	// 调用 NewsService 的 GetHotNews 方法获取热门新闻
-	newsList, err := h.newsService.GetHotNews(limit)
-	if err != nil {
-		utils.InternalServerError(c, err.Error())
-		return
-	}
-
-	// 将新闻列表转换为响应格式
-	var newsResponses []models.NewsResponse
-	for _, news := range newsList {
-		newsResponses = append(newsResponses, news.ToResponse())
-	}
-
-	// 返回成功响应
-	utils.Success(c, newsResponses)
-}
-
-// GetLatestNews 获取最新新闻
-func (h *NewsHandler) GetLatestNews(c *gin.Context) {
-	// 获取查询参数中的限制数量，并设置默认值
-	limitStr := c.DefaultQuery("limit", "10")
-
-	// 转换限制数量为整数，并处理无效值
-	limit, err := strconv.Atoi(limitStr)
-	if err != nil || limit < 1 || limit > 100 {
-		limit = 10
-	}
-
-	// 调用 NewsService 的 GetLatestNews 方法获取最新新闻
-	newsList, err := h.newsService.GetLatestNews(limit)
-	if err != nil {
-		utils.InternalServerError(c, err.Error())
-		return
-	}
-
-	// 将新闻列表转换为响应格式
-	var newsResponses []models.NewsResponse
-	for _, news := range newsList {
-		newsResponses = append(newsResponses, news.ToResponse())
-	}
-
-	// 返回成功响应
-	utils.Success(c, newsResponses)
-}
-
-// GetNewsByCategory 按分类获取新闻
-func (h *NewsHandler) GetNewsByCategory(c *gin.Context) {
-	// 从URL参数中获取分类
-	category := c.Param("category")
-	// 添加调试日志
-	fmt.Printf("Debug: Received category parameter: %s\n", category)
-	if category == "" {
-		utils.BadRequest(c, "Category cannot be empty")
-		return
-	}
-
-	// 获取查询参数中的限制数量和排序方式
-	limitStr := c.DefaultQuery("limit", "10")
-	sortBy := c.DefaultQuery("sort", "latest") // latest 或 hot
-
-	// 转换限制数量为整数，并处理无效值
-	limit, err := strconv.Atoi(limitStr)
-	if err != nil || limit < 1 || limit > 100 {
-		limit = 10
-	}
-
-	// 调用 NewsService 的按分类获取新闻方法
-	var newsList []models.News
-	if sortBy == "hot" {
-		newsList, err = h.newsService.GetNewsByCategoryHot(category, limit)
-	} else {
-		newsList, err = h.newsService.GetNewsByCategoryLatest(category, limit)
-	}
-
-	if err != nil {
-		utils.InternalServerError(c, err.Error())
-		return
-	}
-
-	// 将新闻列表转换为响应格式
-	var newsResponses []models.NewsResponse
-	for _, news := range newsList {
-		newsResponses = append(newsResponses, news.ToResponse())
-	}
-
-	// 返回成功响应
-	utils.Success(c, newsResponses)
-}
-
-// SmartSearchNews 智能搜索新闻
-func (h *NewsHandler) SmartSearchNews(c *gin.Context) {
-	// 获取查询参数中的搜索关键词
-	queryStr := c.Query("query")
-	if queryStr == "" {
-		utils.BadRequest(c, "Search query cannot be empty")
-=======
-// GetNewsByEventID 根据事件ID获取相关新闻
-func (h *NewsHandler) GetNewsByEventID(c *gin.Context) {
-	// 从URL参数中获取事件ID
-	eventIDStr := c.Param("eventId")
-	eventID, err := strconv.Atoi(eventIDStr)
-	if err != nil {
-		utils.BadRequest(c, "Invalid event ID")
->>>>>>> 7a16c521
-		return
-	}
-
-	// 获取查询参数中的页码和每页大小，并设置默认值
-	pageStr := c.DefaultQuery("page", "1")
-	sizeStr := c.DefaultQuery("size", "10")
-
-	// 转换页码和每页大小为整数，并处理无效值
-	page, err := strconv.Atoi(pageStr)
-	if err != nil || page < 1 {
-		page = 1
-	}
-	size, err := strconv.Atoi(sizeStr)
-<<<<<<< HEAD
-	if err != nil || size < 1 || size > 100 {
-		size = 10
-	}
-
-	// 调用 NewsService 的 SmartSearchNews 方法进行智能搜索
-	newsList, total, err := h.newsService.SmartSearchNews(queryStr, page, size)
-=======
-	if err != nil || size < 1 || size > 100 { // 限制每页最大大小
-		size = 10
-	}
-
-	// 调用NewsService的GetNewsByEventID方法获取事件相关新闻
-	newsList, total, err := h.newsService.GetNewsByEventID(uint(eventID), page, size)
->>>>>>> 7a16c521
-	if err != nil {
-		utils.InternalServerError(c, err.Error())
-		return
-	}
-
-<<<<<<< HEAD
-	// 将搜索结果转换为响应格式
-=======
-	// 将新闻列表转换为响应格式
->>>>>>> 7a16c521
-	var newsResponses []models.NewsResponse
-	for _, news := range newsList {
-		newsResponses = append(newsResponses, news.ToResponse())
-	}
-
-<<<<<<< HEAD
-	// 返回带分页信息成功的响应
-	utils.SuccessWithPagination(c, newsResponses, total, page, size)
-}
-
-// GetHotKeywords 获取热门关键词
-func (h *NewsHandler) GetHotKeywords(c *gin.Context) {
-	// 获取查询参数中的限制数量，并设置默认值
-	limitStr := c.DefaultQuery("limit", "10")
-
-	// 转换限制数量为整数，并处理无效值
-	limit, err := strconv.Atoi(limitStr)
-	if err != nil || limit < 1 || limit > 50 {
-		limit = 10
-	}
-
-	// 调用 NewsService 的 GetHotKeywords 方法获取热门关键词
-	keywords, err := h.newsService.GetHotKeywords(limit)
-	if err != nil {
-		utils.InternalServerError(c, err.Error())
-		return
-	}
-
-	// 返回成功响应
-	utils.Success(c, keywords)
-=======
-	// 返回带分页信息的响应
-	utils.SuccessWithPagination(c, newsResponses, total, page, size)
->>>>>>> 7a16c521
-}
+// api/news.go
+package api
+
+import (
+	"fmt"
+	"strconv" // 用于字符串和数字转换
+
+	"github.com/EasyPeek/EasyPeek-backend/internal/models"   // 导入新闻模型和请求/响应结构体
+	"github.com/EasyPeek/EasyPeek-backend/internal/services" // 导入新闻服务
+	"github.com/EasyPeek/EasyPeek-backend/internal/utils"    // 导入公共工具函数，用于标准化的API响应
+	"github.com/gin-gonic/gin"                               // 导入 Gin 框架
+)
+
+// NewsHandler 结构体，用于封装与新闻相关的 HTTP 请求处理逻辑
+type NewsHandler struct {
+	newsService *services.NewsService // 依赖 NewsService 来处理业务逻辑
+}
+
+// NewNewsHandler 创建并返回一个新的 NewsHandler 实例
+func NewNewsHandler() *NewsHandler {
+	return &NewsHandler{
+		newsService: services.NewNewsService(), // 初始化 NewsService
+	}
+}
+
+func (h *NewsHandler) CreateNews(c *gin.Context) {
+	var req models.NewsCreateRequest
+	// 将请求的 JSON 主体绑定到 NewsCreateRequest 结构体
+	if err := c.ShouldBindJSON(&req); err != nil {
+		utils.BadRequest(c, "Invalid request data: "+err.Error())
+		return
+	}
+
+	// 从 Gin 上下文中获取用户ID，假设认证中间件已将用户ID存储在其中
+	userID, exists := c.Get("user_id")
+	if !exists {
+		utils.Unauthorized(c, "User not authenticated") // 如果用户未认证，返回未认证错误
+		return
+	}
+	// 将 userID 转换为 uint 类型
+	creatorID, ok := userID.(uint)
+	if !ok {
+		utils.InternalServerError(c, "Failed to get user ID from context")
+		return
+	}
+
+	// 调用 NewsService 的 CreateNews 方法来创建新闻
+	news, err := h.newsService.CreateNews(&req, creatorID)
+	if err != nil {
+		// 根据错误类型返回不同的 HTTP 状态码
+		if err.Error() == "database connection not initialized" {
+			utils.InternalServerError(c, err.Error())
+		} else {
+			utils.BadRequest(c, err.Error()) // 通常是业务逻辑错误，如数据重复
+		}
+		return
+	}
+
+	// 成功创建，返回新闻的响应格式
+	utils.Success(c, news.ToResponse()) // 返回 201 Created 状态码
+}
+
+func (h *NewsHandler) GetNewsByID(c *gin.Context) {
+	// 从 URL 参数中获取新闻ID
+	idStr := c.Param("id")
+	id, err := strconv.Atoi(idStr) // 将字符串ID转换为整数
+	if err != nil {
+		utils.BadRequest(c, "Invalid news ID") // 如果ID无效，返回错误
+		return
+	}
+
+	// 调用 NewsService 的 GetNewsByID 方法
+	news, err := h.newsService.GetNewsByID(uint(id))
+	if err != nil {
+		if err.Error() == "news not found" {
+			utils.NotFound(c, err.Error()) // 如果新闻未找到，返回 404
+		} else {
+			utils.InternalServerError(c, err.Error()) // 其他数据库错误，返回 500
+		}
+		return
+	}
+
+	// 成功获取，返回新闻的响应格式
+	utils.Success(c, news.ToResponse())
+}
+
+func (h *NewsHandler) GetAllNews(c *gin.Context) {
+	// 获取查询参数中的页码和每页大小，并设置默认值
+	pageStr := c.DefaultQuery("page", "1")
+	sizeStr := c.DefaultQuery("size", "10")
+
+	// 转换页码和每页大小为整数，并处理无效值
+	page, err := strconv.Atoi(pageStr)
+	if err != nil || page < 1 {
+		page = 1
+	}
+	size, err := strconv.Atoi(sizeStr)
+	if err != nil || size < 1 || size > 100 { // 限制每页最大大小，防止过大查询
+		size = 10
+	}
+
+	// 调用 NewsService 的 GetAllNews 方法获取新闻列表和总数
+	newsList, total, err := h.newsService.GetAllNews(page, size)
+	if err != nil {
+		utils.InternalServerError(c, err.Error()) // 数据库或其他内部错误
+		return
+	}
+
+	var newsResponses []models.NewsResponse
+	for _, news := range newsList {
+		newsResponses = append(newsResponses, news.ToResponse())
+	}
+
+	// 返回带分页信息成功的响应
+	utils.SuccessWithPagination(c, newsResponses, total, page, size)
+}
+
+func (h *NewsHandler) UpdateNews(c *gin.Context) {
+	// 从 URL 参数中获取新闻ID
+	idStr := c.Param("id")
+	id, err := strconv.Atoi(idStr)
+	if err != nil {
+		utils.BadRequest(c, "Invalid news ID")
+		return
+	}
+
+	var req models.NewsUpdateRequest
+	// 将请求的 JSON 主体绑定到 NewsUpdateRequest 结构体
+	if err := c.ShouldBindJSON(&req); err != nil {
+		utils.BadRequest(c, "Invalid request data: "+err.Error())
+		return
+	}
+
+	// 先尝试获取要更新的新闻记录
+	news, err := h.newsService.GetNewsByID(uint(id))
+	if err != nil {
+		if err.Error() == "news not found" {
+			utils.NotFound(c, err.Error())
+		} else {
+			utils.InternalServerError(c, err.Error())
+		}
+		return
+	}
+
+	// 调用 NewsService 的 UpdateNews 方法进行更新
+	// UpdateNews 接收的是现有新闻对象和更新请求
+	if err := h.newsService.UpdateNews(news, &req); err != nil {
+		utils.InternalServerError(c, err.Error()) // 更新失败通常是数据库错误
+		return
+	}
+
+	// 成功更新，返回更新后的新闻响应格式
+	utils.Success(c, news.ToResponse())
+}
+
+func (h *NewsHandler) DeleteNews(c *gin.Context) {
+	// 从 URL 参数中获取新闻ID
+	idStr := c.Param("id")
+	id, err := strconv.Atoi(idStr)
+	if err != nil {
+		utils.BadRequest(c, "Invalid news ID")
+		return
+	}
+
+	// 调用 NewsService 的 DeleteNews 方法进行软删除
+	if err := h.newsService.DeleteNews(uint(id)); err != nil {
+		if err.Error() == "news not found or already deleted" {
+			utils.NotFound(c, err.Error()) // 如果记录不存在或已删除，返回 404
+		} else {
+			utils.InternalServerError(c, err.Error()) // 其他数据库错误
+		}
+		return
+	}
+
+	// 成功删除，返回成功消息
+	utils.Success(c, gin.H{"message": "News deleted successfully"})
+}
+
+func (h *NewsHandler) SearchNews(c *gin.Context) {
+	// 获取查询参数中的搜索关键词
+	queryStr := c.Query("query")
+	if queryStr == "" {
+		utils.BadRequest(c, "Search query cannot be empty")
+		return
+	}
+
+	// 获取查询参数中的页码和每页大小，并设置默认值
+	pageStr := c.DefaultQuery("page", "1")
+	sizeStr := c.DefaultQuery("size", "10")
+
+	// 转换页码和每页大小为整数，并处理无效值
+	page, err := strconv.Atoi(pageStr)
+	if err != nil || page < 1 {
+		page = 1
+	}
+	size, err := strconv.Atoi(sizeStr)
+	if err != nil || size < 1 || size > 100 {
+		size = 10
+	}
+
+	// 调用 NewsService 的 SearchNews 方法进行搜索
+	newsList, total, err := h.newsService.SearchNews(queryStr, page, size)
+	if err != nil {
+		utils.InternalServerError(c, err.Error()) // 数据库或其他内部错误
+		return
+	}
+
+	// 将搜索结果转换为响应格式
+	var newsResponses []models.NewsResponse
+	for _, news := range newsList {
+		newsResponses = append(newsResponses, news.ToResponse())
+	}
+
+	// 返回带分页信息成功的响应
+	utils.SuccessWithPagination(c, newsResponses, total, page, size)
+}
+
+// GetHotNews 获取热门新闻
+func (h *NewsHandler) GetHotNews(c *gin.Context) {
+	// 获取查询参数中的限制数量，并设置默认值
+	limitStr := c.DefaultQuery("limit", "10")
+
+	// 转换限制数量为整数，并处理无效值
+	limit, err := strconv.Atoi(limitStr)
+	if err != nil || limit < 1 || limit > 100 {
+		limit = 10
+	}
+
+	// 调用 NewsService 的 GetHotNews 方法获取热门新闻
+	newsList, err := h.newsService.GetHotNews(limit)
+	if err != nil {
+		utils.InternalServerError(c, err.Error())
+		return
+	}
+
+	// 将新闻列表转换为响应格式
+	var newsResponses []models.NewsResponse
+	for _, news := range newsList {
+		newsResponses = append(newsResponses, news.ToResponse())
+	}
+
+	// 返回成功响应
+	utils.Success(c, newsResponses)
+}
+
+// GetLatestNews 获取最新新闻
+func (h *NewsHandler) GetLatestNews(c *gin.Context) {
+	// 获取查询参数中的限制数量，并设置默认值
+	limitStr := c.DefaultQuery("limit", "10")
+
+	// 转换限制数量为整数，并处理无效值
+	limit, err := strconv.Atoi(limitStr)
+	if err != nil || limit < 1 || limit > 100 {
+		limit = 10
+	}
+
+	// 调用 NewsService 的 GetLatestNews 方法获取最新新闻
+	newsList, err := h.newsService.GetLatestNews(limit)
+	if err != nil {
+		utils.InternalServerError(c, err.Error())
+		return
+	}
+
+	// 将新闻列表转换为响应格式
+	var newsResponses []models.NewsResponse
+	for _, news := range newsList {
+		newsResponses = append(newsResponses, news.ToResponse())
+	}
+
+	// 返回成功响应
+	utils.Success(c, newsResponses)
+}
+
+// GetNewsByCategory 按分类获取新闻
+func (h *NewsHandler) GetNewsByCategory(c *gin.Context) {
+	// 从URL参数中获取分类
+	category := c.Param("category")
+	// 添加调试日志
+	fmt.Printf("Debug: Received category parameter: %s\n", category)
+	if category == "" {
+		utils.BadRequest(c, "Category cannot be empty")
+		return
+	}
+
+	// 获取查询参数中的限制数量和排序方式
+	limitStr := c.DefaultQuery("limit", "10")
+	sortBy := c.DefaultQuery("sort", "latest") // latest 或 hot
+
+	// 转换限制数量为整数，并处理无效值
+	limit, err := strconv.Atoi(limitStr)
+	if err != nil || limit < 1 || limit > 100 {
+		limit = 10
+	}
+
+	// 调用 NewsService 的按分类获取新闻方法
+	var newsList []models.News
+	if sortBy == "hot" {
+		newsList, err = h.newsService.GetNewsByCategoryHot(category, limit)
+	} else {
+		newsList, err = h.newsService.GetNewsByCategoryLatest(category, limit)
+	}
+
+	if err != nil {
+		utils.InternalServerError(c, err.Error())
+		return
+	}
+
+	// 将新闻列表转换为响应格式
+	var newsResponses []models.NewsResponse
+	for _, news := range newsList {
+		newsResponses = append(newsResponses, news.ToResponse())
+	}
+
+	// 返回成功响应
+	utils.Success(c, newsResponses)
+}
+
+// GetNewsByEventID 根据事件ID获取相关新闻
+func (h *NewsHandler) GetNewsByEventID(c *gin.Context) {
+	// 从URL参数中获取事件ID
+	eventIDStr := c.Param("eventId")
+	eventID, err := strconv.Atoi(eventIDStr)
+	if err != nil {
+		utils.BadRequest(c, "Invalid event ID")
+		return
+	}
+
+	// 获取查询参数中的页码和每页大小，并设置默认值
+	pageStr := c.DefaultQuery("page", "1")
+	sizeStr := c.DefaultQuery("size", "10")
+
+	// 转换页码和每页大小为整数，并处理无效值
+	page, err := strconv.Atoi(pageStr)
+	if err != nil || page < 1 {
+		page = 1
+	}
+	size, err := strconv.Atoi(sizeStr)
+	if err != nil || size < 1 || size > 100 { // 限制每页最大大小
+		size = 10
+	}
+
+	// 调用NewsService的GetNewsByEventID方法获取事件相关新闻
+	newsList, total, err := h.newsService.GetNewsByEventID(uint(eventID), page, size)
+	if err != nil {
+		utils.InternalServerError(c, err.Error())
+		return
+	}
+
+	// 将新闻列表转换为响应格式
+	var newsResponses []models.NewsResponse
+	for _, news := range newsList {
+		newsResponses = append(newsResponses, news.ToResponse())
+	}
+
+	// 返回带分页信息的响应
+	utils.SuccessWithPagination(c, newsResponses, total, page, size)
+}
+
+// SmartSearchNews 智能搜索新闻
+func (h *NewsHandler) SmartSearchNews(c *gin.Context) {
+	// 获取查询参数中的搜索关键词
+	queryStr := c.Query("query")
+	if queryStr == "" {
+		utils.BadRequest(c, "Search query cannot be empty")
+		return
+	}
+
+	// 获取查询参数中的页码和每页大小，并设置默认值
+	pageStr := c.DefaultQuery("page", "1")
+	sizeStr := c.DefaultQuery("size", "10")
+
+	// 转换页码和每页大小为整数，并处理无效值
+	page, err := strconv.Atoi(pageStr)
+	if err != nil || page < 1 {
+		page = 1
+	}
+	size, err := strconv.Atoi(sizeStr)
+	if err != nil || size < 1 || size > 100 {
+		size = 10
+	}
+
+	// 调用 NewsService 的 SmartSearchNews 方法进行智能搜索
+	newsList, total, err := h.newsService.SmartSearchNews(queryStr, page, size)
+	if err != nil {
+		utils.InternalServerError(c, err.Error())
+		return
+	}
+
+	// 将搜索结果转换为响应格式
+	var newsResponses []models.NewsResponse
+	for _, news := range newsList {
+		newsResponses = append(newsResponses, news.ToResponse())
+	}
+
+	// 返回带分页信息成功的响应
+	utils.SuccessWithPagination(c, newsResponses, total, page, size)
+}
+
+// GetHotKeywords 获取热门关键词
+func (h *NewsHandler) GetHotKeywords(c *gin.Context) {
+	// 获取查询参数中的限制数量，并设置默认值
+	limitStr := c.DefaultQuery("limit", "10")
+
+	// 转换限制数量为整数，并处理无效值
+	limit, err := strconv.Atoi(limitStr)
+	if err != nil || limit < 1 || limit > 50 {
+		limit = 10
+	}
+
+	// 调用 NewsService 的 GetHotKeywords 方法获取热门关键词
+	keywords, err := h.newsService.GetHotKeywords(limit)
+	if err != nil {
+		utils.InternalServerError(c, err.Error())
+		return
+	}
+
+	// 返回成功响应
+	utils.Success(c, keywords)
+}