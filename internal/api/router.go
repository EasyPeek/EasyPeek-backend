package api

import (
	"github.com/EasyPeek/EasyPeek-backend/internal/models/middleware"
	"github.com/gin-gonic/gin"
)

func SetupRoutes() *gin.Engine {
	r := gin.Default()

	// add cors middleware
	r.Use(middleware.CORSMiddleware())

	// health check
	r.GET("/health", func(c *gin.Context) {
		c.JSON(200, gin.H{
			"status":  "ok",
			"message": "EasyPeek backend is running",
		})
	})

	// initialize handler
	adminHandler := NewAdminHandler()
	userHandler := NewUserHandler()
	eventHandler := NewEventHandler()
	rssHandler := NewRSSHandler()
	newsHandler := NewNewsHandler()
	messageHandler := NewMessageHandler()
	followHandler := NewFollowHandler()

	// API v1 routes
	v1 := r.Group("/api/v1")
	{
		// public routes
		auth := v1.Group("/auth")
		{
			auth.POST("/register", userHandler.Register)
			auth.POST("/login", userHandler.Login)
			// auth.POST("/refresh", userHandler.RefreshToken)  // TODO: 实现token刷新
			// auth.POST("/logout", userHandler.Logout)         // TODO: 实现登出
		}

		// user routes
		user := v1.Group("/user")
		user.Use(middleware.AuthMiddleware())
		{
			user.GET("/profile", userHandler.GetProfile)
			user.PUT("/profile", userHandler.UpdateProfile)
			user.POST("/change-password", userHandler.ChangePassword)
			// 用户自删除账户
			user.DELETE("/me", userHandler.DeleteSelf)
		}

		// message routes
		messages := v1.Group("/messages")
		messages.Use(middleware.AuthMiddleware())
		{
			messages.GET("", messageHandler.GetMessages)                 // 获取消息列表
			messages.GET("/unread-count", messageHandler.GetUnreadCount) // 获取未读消息数量
			messages.PUT("/:id/read", messageHandler.MarkAsRead)         // 标记消息已读
			messages.PUT("/read-all", messageHandler.MarkAllAsRead)      // 标记全部已读
			messages.DELETE("/:id", messageHandler.DeleteMessage)        // 删除消息
		}

		// follow routes
		follows := v1.Group("/follows")
		follows.Use(middleware.AuthMiddleware())
		{
			follows.POST("", followHandler.AddFollow)                  // 添加关注
			follows.DELETE("", followHandler.RemoveFollow)             // 取消关注
			follows.GET("", followHandler.GetFollows)                  // 获取关注列表
			follows.GET("/check", followHandler.CheckFollow)           // 检查是否已关注
			follows.GET("/stats", followHandler.GetFollowStats)        // 获取关注统计
			follows.GET("/events", followHandler.GetAvailableEvents)   // 获取可关注的事件列表
		}

		// news routes
		news := v1.Group("/news")
		{
			// 公开路由 - 前端可以直接访问
<<<<<<< HEAD
			news.GET("", newsHandler.GetAllNews)           // 获取所有新闻列表（带分页）
			news.GET("/hot", newsHandler.GetHotNews)       // 获取热门新闻
			news.GET("/latest", newsHandler.GetLatestNews) // 获取最新新闻
			news.GET("/:id", newsHandler.GetNewsByID)      // 根据ID获取单条新闻
			news.GET("/search", newsHandler.SearchNews)    // 搜索新闻
=======
			news.GET("", newsHandler.GetAllNews)                           // 获取所有新闻列表（带分页）
			news.GET("/hot", newsHandler.GetHotNews)                       // 获取热门新闻
			news.GET("/latest", newsHandler.GetLatestNews)                 // 获取最新新闻
			news.GET("/category/:category", newsHandler.GetNewsByCategory) // 按分类获取新闻
			news.GET("/:id", newsHandler.GetNewsByID)                      // 根据ID获取单条新闻
			news.GET("/search", newsHandler.SearchNews)                    // 搜索新闻
>>>>>>> c9e0a857

			// 需要身份验证的路由
			authNews := news.Group("")
			authNews.Use(middleware.AuthMiddleware())
			{
				authNews.POST("", newsHandler.CreateNews)       // 创建新闻
				authNews.PUT("/:id", newsHandler.UpdateNews)    // 更新新闻
				authNews.DELETE("/:id", newsHandler.DeleteNews) // 删除新闻
			}
		}

		// event routes
		events := v1.Group("/events")
		{
			// 公开路由
			events.GET("", eventHandler.GetEvents)
			events.GET("/hot", eventHandler.GetHotEvents)
			events.GET("/trending", eventHandler.GetTrendingEvents)
			events.GET("/categories", eventHandler.GetEventCategories)
			events.GET("/category/:category", eventHandler.GetEventsByCategory)
			events.GET("/tags", eventHandler.GetPopularTags)
			events.GET("/:id", eventHandler.GetEvent)
			events.GET("/:id/news", eventHandler.GetNewsByEventID)
			events.GET("/:id/stats", eventHandler.GetEventStats)
			events.GET("/status/:status", eventHandler.GetEventsByStatus)
			events.POST("/:id/view", eventHandler.IncrementViewCount)
			events.POST("/:id/share", eventHandler.ShareEvent)

			// 需要身份验证的路由
			authEvents := events.Group("")
			authEvents.Use(middleware.AuthMiddleware())
			{
				authEvents.POST("", eventHandler.CreateEvent)
				authEvents.PUT("/:id", eventHandler.UpdateEvent)
				authEvents.DELETE("/:id", eventHandler.DeleteEvent)
				authEvents.POST("/:id/like", eventHandler.LikeEvent)
				authEvents.POST("/:id/comment", eventHandler.AddComment)
			}

			// 管理员专用路由
			adminEvents := events.Group("")
			adminEvents.Use(middleware.AuthMiddleware())
			adminEvents.Use(middleware.RoleMiddleware(middleware.RoleAdmin))
			{
				adminEvents.PUT("/:id/tags", eventHandler.UpdateEventTags)
				adminEvents.POST("/generate", eventHandler.GenerateEventsFromNews)
			}

			// 系统内部路由（需要系统权限或管理员权限）
			systemEvents := events.Group("")
			systemEvents.Use(middleware.AuthMiddleware())
			systemEvents.Use(middleware.RequireSystemOrAdmin())
			{
				systemEvents.PUT("/:id/hotness", eventHandler.UpdateEventHotness)
			}
		}

		// RSS routes
		rss := v1.Group("/rss")
		{
			// 公开路由
			rss.GET("/news", rssHandler.GetNews)
			rss.GET("/news/hot", rssHandler.GetHotNews)
			rss.GET("/news/latest", rssHandler.GetLatestNews)
			rss.GET("/news/category/:category", rssHandler.GetNewsByCategory)
			rss.GET("/news/:id", rssHandler.GetNewsItem)

			// 管理员路由
			adminRSS := rss.Group("")
			adminRSS.Use(middleware.AuthMiddleware())
			adminRSS.Use(middleware.RoleMiddleware(middleware.RoleAdmin))
			{
				adminRSS.GET("/sources", rssHandler.GetRSSSources)
				adminRSS.POST("/sources", rssHandler.CreateRSSSource)
				adminRSS.PUT("/sources/:id", rssHandler.UpdateRSSSource)
				adminRSS.DELETE("/sources/:id", rssHandler.DeleteRSSSource)
				adminRSS.POST("/sources/:id/fetch", rssHandler.FetchRSSFeed)
				adminRSS.POST("/fetch-all", rssHandler.FetchAllRSSFeeds)
			}
		}

		// admin routes
		admin := v1.Group("/admin")
		admin.Use(middleware.AuthMiddleware())
		admin.Use(middleware.AdminAuthMiddleware())
		{
			// 系统统计
			admin.GET("/stats", adminHandler.GetSystemStats)

			// 用户管理
			users := admin.Group("/users")
			{
				users.GET("", adminHandler.GetAllUsers)          // 获取所有用户（带过滤）
				users.GET("/active", userHandler.GetActiveUsers) // 获取活跃用户（保持兼容）
				users.GET("/:id", adminHandler.GetUserByID)      // 获取指定用户
				users.PUT("/:id", adminHandler.UpdateUser)       // 更新用户信息
				users.DELETE("/:id", adminHandler.DeleteUser)    // 管理员删除用户（硬删除）
				// 保留原有的单独角色和状态更新接口
				users.PUT("/:id/role", userHandler.UpdateUserRole)     // 更新用户角色
				users.PUT("/:id/status", userHandler.UpdateUserStatus) // 更新用户状态
			}

			// 事件管理
			events := admin.Group("/events")
			{
				events.GET("", adminHandler.GetAllEvents)       // 获取所有事件
				events.PUT("/:id", adminHandler.UpdateEvent)    // 更新事件
				events.DELETE("/:id", adminHandler.DeleteEvent) // 删除事件
			}

			// 新闻管理
			news := admin.Group("/news")
			{
				news.GET("", adminHandler.GetAllNews)        // 获取所有新闻
				news.PUT("/:id", adminHandler.UpdateNews)    // 更新新闻
				news.DELETE("/:id", adminHandler.DeleteNews) // 删除新闻
			}

			// RSS源管理
			rssAdmin := admin.Group("/rss-sources")
			{
				rssAdmin.GET("", adminHandler.GetAllRSSSources)            // 获取所有RSS源
				rssAdmin.POST("", adminHandler.CreateRSSSource)            // 创建RSS源
				rssAdmin.PUT("/:id", adminHandler.UpdateRSSSource)         // 更新RSS源
				rssAdmin.DELETE("/:id", adminHandler.DeleteRSSSource)      // 删除RSS源
				rssAdmin.POST("/:id/fetch", adminHandler.FetchRSSFeed)     // 手动抓取RSS源
				rssAdmin.POST("/fetch-all", adminHandler.FetchAllRSSFeeds) // 抓取所有RSS源
			}

			// 消息管理
			messageAdmin := admin.Group("/messages")
			{
				messageAdmin.POST("", messageHandler.CreateMessage) // 创建系统消息
			}
		}

		// 系统管理路由（需要系统权限）
		system := v1.Group("/system")
		system.Use(middleware.AuthMiddleware())
		system.Use(middleware.RoleMiddleware(middleware.RoleSystem))
		{
			// 系统级用户管理
			systemUsers := system.Group("/users")
			{
				systemUsers.PUT("/:id/role", userHandler.UpdateUserRole) // 系统级角色更新
			}
		}
	}

	return r
}<|MERGE_RESOLUTION|>--- conflicted
+++ resolved
@@ -77,22 +77,13 @@
 		// news routes
 		news := v1.Group("/news")
 		{
-			// 公开路由 - 前端可以直接访问
-<<<<<<< HEAD
-			news.GET("", newsHandler.GetAllNews)           // 获取所有新闻列表（带分页）
-			news.GET("/hot", newsHandler.GetHotNews)       // 获取热门新闻
-			news.GET("/latest", newsHandler.GetLatestNews) // 获取最新新闻
-			news.GET("/:id", newsHandler.GetNewsByID)      // 根据ID获取单条新闻
-			news.GET("/search", newsHandler.SearchNews)    // 搜索新闻
-=======
+
 			news.GET("", newsHandler.GetAllNews)                           // 获取所有新闻列表（带分页）
 			news.GET("/hot", newsHandler.GetHotNews)                       // 获取热门新闻
 			news.GET("/latest", newsHandler.GetLatestNews)                 // 获取最新新闻
 			news.GET("/category/:category", newsHandler.GetNewsByCategory) // 按分类获取新闻
 			news.GET("/:id", newsHandler.GetNewsByID)                      // 根据ID获取单条新闻
 			news.GET("/search", newsHandler.SearchNews)                    // 搜索新闻
->>>>>>> c9e0a857
-
 			// 需要身份验证的路由
 			authNews := news.Group("")
 			authNews.Use(middleware.AuthMiddleware())
