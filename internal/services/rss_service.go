package services

import (
	"errors"
	"fmt"
	"html"
	"log"
	"math/rand"
	"net/http"
	"regexp"
	"strings"
	"time"
	"unicode/utf8"

	"github.com/EasyPeek/EasyPeek-backend/internal/config"
	"github.com/EasyPeek/EasyPeek-backend/internal/database"
	"github.com/EasyPeek/EasyPeek-backend/internal/models"
	"github.com/EasyPeek/EasyPeek-backend/internal/utils"
	"github.com/mmcdole/gofeed"
	"gorm.io/gorm"
)

type RSSService struct {
	db        *gorm.DB
	parser    *gofeed.Parser
	aiService *AIService
}

func NewRSSService() *RSSService {
	// 初始化随机数种子
	rand.Seed(time.Now().UnixNano())

	// 创建带有自定义HTTP客户端的解析器
	parser := gofeed.NewParser()

	// 设置自定义HTTP客户端，添加超时和User-Agent
	client := &http.Client{
		Timeout: 30 * time.Second, // 30秒超时
		Transport: &http.Transport{
			MaxIdleConns:       10,
			IdleConnTimeout:    30 * time.Second,
			DisableCompression: false,
		},
	}

	parser.Client = client
	parser.UserAgent = "EasyPeek/1.0 RSS Reader (Mozilla/5.0 compatible)"

	return &RSSService{
<<<<<<< HEAD
		db:        database.GetDB(),
		parser:    gofeed.NewParser(),
		aiService: NewAIService(database.GetDB()),
=======
		db:     database.GetDB(),
		parser: parser,
>>>>>>> 2a48be31
	}
}

// CreateRSSSource 创建RSS源
func (s *RSSService) CreateRSSSource(req *models.CreateRSSSourceRequest) (*models.RSSSourceResponse, error) {
	// 检查URL是否已存在
	var existingSource models.RSSSource
	if err := s.db.Where("url = ?", req.URL).First(&existingSource).Error; err == nil {
		return nil, errors.New("RSS source with this URL already exists")
	}

	// 测试RSS源是否可访问
	_, err := s.parser.ParseURL(req.URL)
	if err != nil {
		return nil, fmt.Errorf("failed to parse RSS feed: %v", err)
	}

	// 处理兼容字段：优先使用 FetchInterval，如果为0则使用 UpdateFreq
	updateFreq := req.UpdateFreq
	if req.FetchInterval > 0 {
		updateFreq = req.FetchInterval
	}

	// 创建RSS源
	source := models.RSSSource{
		Name:        req.Name,
		URL:         req.URL,
		Category:    req.Category,
		Language:    req.Language,
		Description: req.Description,
		Tags:        utils.SliceToJSON(req.Tags),
		Priority:    req.Priority,
		UpdateFreq:  updateFreq,
		IsActive:    true,
	}

	// 设置默认值
	if source.Language == "" {
		source.Language = "zh"
	}
	if source.Priority == 0 {
		source.Priority = 1
	}
	if source.UpdateFreq == 0 {
		source.UpdateFreq = 60
	}

	if err := s.db.Create(&source).Error; err != nil {
		return nil, err
	}

	return s.convertToRSSSourceResponse(&source), nil
}

// RSSSourceListResponse RSS源列表响应结构
type RSSSourceListResponse struct {
	Total   int64                      `json:"total"`
	Sources []models.RSSSourceResponse `json:"sources"`
}

// NewsListResponse 新闻列表响应结构
type NewsListResponse struct {
	Total int64                  `json:"total"`
	News  []models.NewsResponse `json:"news"`
}

// NewsQueryRequest 新闻查询请求结构
type NewsQueryRequest struct {
	Page        int    `json:"page" form:"page"`
	Limit       int    `json:"limit" form:"limit"`
	RSSSourceID uint   `json:"rss_source_id" form:"rss_source_id"`
	Category    string `json:"category" form:"category"`
	Status      string `json:"status" form:"status"`
	Search      string `json:"search" form:"search"`
	StartDate   string `json:"start_date" form:"start_date"`
	EndDate     string `json:"end_date" form:"end_date"`
	SortBy      string `json:"sort_by" form:"sort_by"`
}

// GetRSSSources 获取RSS源列表
func (s *RSSService) GetRSSSources(page, limit int, category string, isActive *bool) (*RSSSourceListResponse, error) {
	var sources []models.RSSSource
	var total int64

	db := s.db.Model(&models.RSSSource{})

	// 添加筛选条件
	if category != "" {
		db = db.Where("category = ?", category)
	}
	if isActive != nil {
		db = db.Where("is_active = ?", *isActive)
	}

	// 获取总数
	if err := db.Count(&total).Error; err != nil {
		return nil, err
	}

	// 分页查询
	offset := (page - 1) * limit
	if err := db.Order("priority DESC, created_at DESC").Offset(offset).Limit(limit).Find(&sources).Error; err != nil {
		return nil, err
	}

	// 转换响应格式
	var responses []models.RSSSourceResponse
	for _, source := range sources {
		responses = append(responses, *s.convertToRSSSourceResponse(&source))
	}

	return &RSSSourceListResponse{
		Total:   total,
		Sources: responses,
	}, nil
}

// GetRSSSourcesWithTotal 获取RSS源列表（返回源列表和总数）
func (s *RSSService) GetRSSSourcesWithTotal(page, limit int, category string, isActive *bool) ([]models.RSSSource, int64, error) {
	var sources []models.RSSSource
	var total int64

	db := s.db.Model(&models.RSSSource{})

	// 添加筛选条件
	if category != "" {
		db = db.Where("category = ?", category)
	}
	if isActive != nil {
		db = db.Where("is_active = ?", *isActive)
	}

	// 获取总数
	if err := db.Count(&total).Error; err != nil {
		return nil, 0, err
	}

	// 分页查询
	offset := (page - 1) * limit
	if err := db.Order("priority DESC, created_at DESC").Offset(offset).Limit(limit).Find(&sources).Error; err != nil {
		return nil, 0, err
	}

	return sources, total, nil
}

// UpdateRSSSource 更新RSS源
func (s *RSSService) UpdateRSSSource(id uint, req *models.UpdateRSSSourceRequest) (*models.RSSSourceResponse, error) {
	var source models.RSSSource
	if err := s.db.First(&source, id).Error; err != nil {
		if errors.Is(err, gorm.ErrRecordNotFound) {
			return nil, errors.New("RSS source not found")
		}
		return nil, err
	}

	// 更新字段
	if req.Name != "" {
		source.Name = req.Name
	}
	if req.URL != "" {
		// 检查新URL是否已存在
		var existingSource models.RSSSource
		if err := s.db.Where("url = ? AND id != ?", req.URL, id).First(&existingSource).Error; err == nil {
			return nil, errors.New("RSS source with this URL already exists")
		}

		// 测试新URL是否可访问
		_, err := s.parser.ParseURL(req.URL)
		if err != nil {
			return nil, fmt.Errorf("failed to parse RSS feed: %v", err)
		}

		source.URL = req.URL
	}
	if req.Category != "" {
		source.Category = req.Category
	}
	if req.Language != "" {
		source.Language = req.Language
	}
	if req.IsActive != nil {
		source.IsActive = *req.IsActive
	}
	if req.Description != "" {
		source.Description = req.Description
	}
	if req.Tags != nil {
		source.Tags = utils.SliceToJSON(req.Tags)
	}
	if req.Priority > 0 {
		source.Priority = req.Priority
	}
	// 处理兼容字段：优先使用 FetchInterval，如果为0则使用 UpdateFreq
	if req.FetchInterval > 0 {
		source.UpdateFreq = req.FetchInterval
	} else if req.UpdateFreq > 0 {
		source.UpdateFreq = req.UpdateFreq
	}

	if err := s.db.Save(&source).Error; err != nil {
		return nil, err
	}

	return s.convertToRSSSourceResponse(&source), nil
}

// DeleteRSSSource 删除RSS源
func (s *RSSService) DeleteRSSSource(id uint) error {
	var source models.RSSSource
	if err := s.db.First(&source, id).Error; err != nil {
		if errors.Is(err, gorm.ErrRecordNotFound) {
			return errors.New("RSS source not found")
		}
		return err
	}

	// 软删除RSS源
	if err := s.db.Delete(&source).Error; err != nil {
		return err
	}

	return nil
}

// FetchRSSFeed 抓取单个RSS源的内容（带重试机制）
func (s *RSSService) FetchRSSFeed(sourceID uint) (*models.RSSFetchStats, error) {
	log.Printf("[RSS DEBUG] Starting to fetch RSS feed for source ID: %d", sourceID)

	var source models.RSSSource
	if err := s.db.First(&source, sourceID).Error; err != nil {
		log.Printf("[RSS ERROR] Failed to find RSS source %d: %v", sourceID, err)
		return nil, err
	}

	log.Printf("[RSS DEBUG] Found RSS source: %s (URL: %s, Active: %v)", source.Name, source.URL, source.IsActive)

	if !source.IsActive {
		log.Printf("[RSS WARNING] RSS source %s is not active", source.Name)
		return nil, errors.New("RSS source is not active")
	}

	startTime := time.Now()
	stats := &models.RSSFetchStats{
		SourceID:   source.ID,
		SourceName: source.Name,
		FetchTime:  startTime,
	}

	// 解析RSS feed（带重试机制）
	feed, err := s.fetchRSSWithRetry(source.URL, 3)
	if err != nil {
		log.Printf("[RSS ERROR] Failed to parse RSS feed %s after retries: %v", source.URL, err)
		// 增加错误计数
		s.db.Model(&source).UpdateColumn("error_count", gorm.Expr("error_count + 1"))

		// 如果错误次数过多，可以考虑暂时禁用该源
		if source.ErrorCount >= 10 {
			log.Printf("[RSS WARNING] RSS source %s has too many errors (%d), consider reviewing", source.Name, source.ErrorCount+1)
		}

		return nil, fmt.Errorf("failed to parse RSS feed: %v", err)
	}

	log.Printf("[RSS DEBUG] Successfully parsed RSS feed, found %d items", len(feed.Items))

	stats.TotalItems = len(feed.Items)

	// 处理每个新闻条目
	for i, item := range feed.Items {
		log.Printf("[RSS DEBUG] Processing item %d/%d: %s", i+1, len(feed.Items), item.Title)

		newsItem, isNew, err := s.processNewsItem(&source, item)
		if err != nil {
			log.Printf("[RSS ERROR] Error processing news item '%s': %v", item.Title, err)
			stats.ErrorItems++
			continue
		}

		if isNew {
			stats.NewItems++
			log.Printf("[RSS DEBUG] Created new news item: %s", item.Title)
		} else {
			stats.UpdatedItems++
			log.Printf("[RSS DEBUG] Updated existing news item: %s", item.Title)
		}

		// 自动计算热度和AI分析
		if newsItem != nil {
<<<<<<< HEAD
			s.calculateNewsHotness(newsItem.ID)
			// 异步进行AI分析
			go func(id uint) {
				analysisReq := models.AIAnalysisRequest{
					Type:     models.AIAnalysisTypeNews,
					TargetID: id,
					Options: struct {
						EnableSummary     bool `json:"enable_summary"`
						EnableKeywords    bool `json:"enable_keywords"`
						EnableSentiment   bool `json:"enable_sentiment"`
						EnableTrends      bool `json:"enable_trends"`
						EnableImpact      bool `json:"enable_impact"`
						ShowAnalysisSteps bool `json:"show_analysis_steps"`
					}{
						EnableSummary:   true,
						EnableKeywords:  true,
						EnableSentiment: true,
					},
				}
				if _, err := s.aiService.AnalyzeNews(id, analysisReq); err != nil {
					log.Printf("[RSS WARNING] Failed to analyze news item %d: %v", id, err)
				}
			}(newsItem.ID)
=======
			if err := s.calculateNewsHotness(newsItem.ID); err != nil {
				log.Printf("[RSS WARNING] Failed to calculate hotness for news item %d: %v", newsItem.ID, err)
			}
>>>>>>> 2a48be31
		}
	}

	// 更新RSS源统计信息
	updateData := map[string]interface{}{
		"last_fetched": time.Now(),
		"fetch_count":  gorm.Expr("fetch_count + 1"),
	}

	// 如果这次抓取成功，重置错误计数
	if stats.ErrorItems < len(feed.Items)/2 { // 如果错误条目少于总数的一半
		updateData["error_count"] = 0
	}

	s.db.Model(&source).Updates(updateData)

	stats.Duration = time.Since(startTime).String()
	log.Printf("[RSS DEBUG] RSS fetch completed for %s: %d new, %d updated, %d errors in %s",
		source.Name, stats.NewItems, stats.UpdatedItems, stats.ErrorItems, stats.Duration)

	return stats, nil
}

// fetchRSSWithRetry 带重试机制的RSS抓取
func (s *RSSService) fetchRSSWithRetry(url string, maxRetries int) (*gofeed.Feed, error) {
	var lastError error

	for attempt := 1; attempt <= maxRetries; attempt++ {
		log.Printf("[RSS DEBUG] Attempting to fetch RSS from %s (attempt %d/%d)", url, attempt, maxRetries)

		feed, err := s.parser.ParseURL(url)
		if err == nil {
			log.Printf("[RSS DEBUG] Successfully fetched RSS from %s on attempt %d", url, attempt)
			return feed, nil
		}

		lastError = err
		log.Printf("[RSS WARNING] Attempt %d failed for %s: %v", attempt, url, err)

		// 检查错误类型
		if strings.Contains(err.Error(), "timeout") {
			log.Printf("[RSS WARNING] Timeout error for %s, will retry", url)
		} else if strings.Contains(err.Error(), "no such host") || strings.Contains(err.Error(), "connection refused") {
			log.Printf("[RSS WARNING] Network error for %s: %v", url, err)
		} else if strings.Contains(err.Error(), "404") || strings.Contains(err.Error(), "403") {
			log.Printf("[RSS WARNING] HTTP error for %s: %v, will not retry", url, err)
			break // 不重试HTTP错误
		}

		// 等待后重试（指数退避）
		if attempt < maxRetries {
			waitTime := time.Duration(attempt) * 2 * time.Second
			log.Printf("[RSS DEBUG] Waiting %v before retry...", waitTime)
			time.Sleep(waitTime)
		}
	}

	return nil, fmt.Errorf("failed after %d attempts, last error: %v", maxRetries, lastError)
}

// FetchAllRSSFeeds 抓取所有活跃RSS源的内容
func (s *RSSService) FetchAllRSSFeeds() (*models.RSSFetchResult, error) {
	var sources []models.RSSSource
	if err := s.db.Where("is_active = ?", true).Find(&sources).Error; err != nil {
		return nil, err
	}

	result := &models.RSSFetchResult{
		Success: true,
		Stats:   make([]models.RSSFetchStats, 0),
	}

	successCount := 0
	for _, source := range sources {
		stats, err := s.FetchRSSFeed(source.ID)
		if err != nil {
			log.Printf("Failed to fetch RSS feed for source %s: %v", source.Name, err)
			result.Stats = append(result.Stats, models.RSSFetchStats{
				SourceID:   source.ID,
				SourceName: source.Name,
				ErrorItems: 1,
				FetchTime:  time.Now(),
			})
			continue
		}

		result.Stats = append(result.Stats, *stats)
		successCount++
	}

	if successCount == 0 {
		result.Success = false
		result.Message = "All RSS feeds failed to fetch"
	} else if successCount < len(sources) {
		result.Message = fmt.Sprintf("Partially successful: %d/%d sources fetched", successCount, len(sources))
	} else {
		result.Message = fmt.Sprintf("Successfully fetched %d RSS sources", successCount)
	}

	return result, nil
}

// generateNewsStats 为新闻生成合理的统计数据
func (s *RSSService) generateNewsStats(publishedAt time.Time, source *models.RSSSource) (int64, int64, int64, int64, float64) {
	// 根据发布时间计算时间权重（越新的新闻基础数据越低）
	now := time.Now()
	hoursOld := now.Sub(publishedAt).Hours()

	// 时间权重：0-24小时内权重最低，随时间增加
	timeWeight := 1.0
	if hoursOld <= 24 {
		timeWeight = 0.3 + (hoursOld / 24 * 0.4) // 0.3-0.7
	} else if hoursOld <= 168 { // 一周内
		timeWeight = 0.7 + ((hoursOld - 24) / 144 * 0.3) // 0.7-1.0
	} else {
		timeWeight = 1.0 + (hoursOld-168)/168*0.5 // 1.0-1.5
	}

	// 根据RSS源的重要性调整基础权重
	sourceWeight := 1.0
	switch source.Priority {
	case 1, 2: // 高优先级源
		sourceWeight = 1.2
	case 3, 4: // 中优先级源
		sourceWeight = 1.0
	default: // 低优先级源
		sourceWeight = 0.8
	}

	// 生成基础统计数据
	baseViews := int64(rand.Intn(200) + 50) // 50-250 基础浏览量
	viewCount := int64(float64(baseViews) * timeWeight * sourceWeight)

	// 点赞数约为浏览量的 3-8%
	likeRate := 0.03 + rand.Float64()*0.05 // 3%-8%
	likeCount := int64(float64(viewCount) * likeRate)

	// 评论数约为浏览量的 0.5-2%
	commentRate := 0.005 + rand.Float64()*0.015 // 0.5%-2%
	commentCount := int64(float64(viewCount) * commentRate)

	// 分享数约为浏览量的 1-3%
	shareRate := 0.01 + rand.Float64()*0.02 // 1%-3%
	shareCount := int64(float64(viewCount) * shareRate)

	// 计算热度分数 (0-10分)
	hotnessScore := float64(viewCount)*0.001 +
		float64(likeCount)*0.01 +
		float64(commentCount)*0.05 +
		float64(shareCount)*0.02

	// 添加时间衰减
	if hoursOld <= 24 {
		hotnessScore *= 1.5 // 24小时内热度加成
	} else if hoursOld <= 168 {
		hotnessScore *= (1.5 - (hoursOld-24)/144*0.5) // 逐渐衰减
	} else {
		hotnessScore *= 1.0 - (hoursOld-168)/168*0.3 // 继续衰减
	}

	// 限制热度分数在0-10之间
	if hotnessScore > 10 {
		hotnessScore = 10
	}
	if hotnessScore < 0 {
		hotnessScore = 0
	}

	log.Printf("[RSS DEBUG] Generated stats for news - Views: %d, Likes: %d, Comments: %d, Shares: %d, Hotness: %.2f",
		viewCount, likeCount, commentCount, shareCount, hotnessScore)

	return viewCount, likeCount, commentCount, shareCount, hotnessScore
}

// processNewsItem 处理单个新闻条目
func (s *RSSService) processNewsItem(source *models.RSSSource, item *gofeed.Item) (*models.News, bool, error) {
	log.Printf("[RSS DEBUG] Processing news item: %s", item.Title)

	// 检查是否已存在
	var existingItem models.News
	isNew := false

	// 优先使用GUID，其次使用Link
	identifier := item.GUID
	if identifier == "" {
		identifier = item.Link
	}

	log.Printf("[RSS DEBUG] Checking for existing item with identifier: %s, link: %s", identifier, item.Link)

	err := s.db.Where("guid = ? OR link = ?", identifier, item.Link).First(&existingItem).Error
	if errors.Is(err, gorm.ErrRecordNotFound) {
		isNew = true
		existingItem = models.News{}
		log.Printf("[RSS DEBUG] Item is new, will create")
	} else if err != nil {
		log.Printf("[RSS ERROR] Database error when checking existing item: %v", err)
		return nil, false, err
	} else {
		log.Printf("[RSS DEBUG] Item already exists with ID: %d, will update", existingItem.ID)
	}

	// 解析发布时间
	var publishedAt time.Time
	if item.PublishedParsed != nil {
		publishedAt = *item.PublishedParsed
	} else if item.UpdatedParsed != nil {
		publishedAt = *item.UpdatedParsed
	} else {
		publishedAt = time.Now()
	}

	// 提取图片URL
	imageURL := ""
	if item.Image != nil {
		imageURL = item.Image.URL
	}

	// 提取作者信息
	author := ""
	if item.Author != nil {
		author = s.cleanUTF8(item.Author.Name)
	}

	// 提取分类
	categories := make([]string, 0)
	for _, cat := range item.Categories {
		categories = append(categories, s.cleanUTF8(cat))
	}
	categoryStr := strings.Join(categories, ",")
	if categoryStr == "" {
		categoryStr = source.Category
	}

	// 处理内容字段 - 优先使用Content，如果为空则使用Description
	content := item.Content
	if content == "" && item.Description != "" {
		content = item.Description
		log.Printf("[RSS DEBUG] Using description as content for item: %s", item.Title)
	}

	// 清理所有文本字段的UTF-8编码
	title := s.cleanUTF8(item.Title)
	description := s.cleanUTF8(item.Description)
	content = s.cleanUTF8(content)
	link := s.cleanUTF8(item.Link)
	guid := s.cleanUTF8(identifier)

	// 提取摘要 - 从Description或Content中提取前200个字符作为摘要
	summary := ""
	if description != "" {
		summary = s.extractSummary(description, 200)
	} else if content != "" {
		summary = s.extractSummary(content, 200)
	}

	// 生成或补充统计数据
	var viewCount, likeCount, commentCount, shareCount int64
	var hotnessScore float64

	if isNew {
		// 新新闻：生成完整的统计数据
		viewCount, likeCount, commentCount, shareCount, hotnessScore = s.generateNewsStats(publishedAt, source)
		log.Printf("[RSS DEBUG] Generated stats for new news: %s", title)
	} else {
		// 现有新闻：检查是否需要补充统计数据
		viewCount = existingItem.ViewCount
		likeCount = existingItem.LikeCount
		commentCount = existingItem.CommentCount
		shareCount = existingItem.ShareCount
		hotnessScore = existingItem.HotnessScore

		// 如果统计数据为0或过低，生成合理的数据
		if viewCount == 0 && likeCount == 0 && commentCount == 0 {
			log.Printf("[RSS DEBUG] Existing news has no stats, generating new stats for: %s", title)
			viewCount, likeCount, commentCount, shareCount, hotnessScore = s.generateNewsStats(publishedAt, source)
		} else if viewCount < 10 && time.Since(publishedAt).Hours() > 24 {
			// 如果发布超过24小时但浏览量还很低，适当补充一些数据
			log.Printf("[RSS DEBUG] Boosting low stats for older news: %s", title)
			additionalViews, additionalLikes, additionalComments, additionalShares, newHotness := s.generateNewsStats(publishedAt, source)

			// 增加一些数据，但不要完全替换
			viewCount += additionalViews / 3
			likeCount += additionalLikes / 3
			commentCount += additionalComments / 3
			shareCount += additionalShares / 3

			// 重新计算热度
			hotnessScore = newHotness
		}
	}

	// 更新或创建新闻条目
	newsItem := models.News{
		RSSSourceID:  &source.ID,
		SourceType:   models.NewsTypeRSS,
		Title:        title,
		Link:         link,
		Description:  description,
		Content:      content,
		Summary:      summary,
		Author:       author,
		Category:     categoryStr,
		Tags:         utils.SliceToJSON(categories),
		PublishedAt:  publishedAt,
		GUID:         guid,
		ImageURL:     imageURL,
		Status:       "published",
		IsProcessed:  false,
		Source:       source.Name,
		Language:     source.Language,
		IsActive:     true,
		ViewCount:    viewCount,
		LikeCount:    likeCount,
		CommentCount: commentCount,
		ShareCount:   shareCount,
		HotnessScore: hotnessScore,
	}

	// 保存到数据库
	if isNew {
		log.Printf("[RSS DEBUG] Creating new news item: %s", title)
		if err := s.db.Create(&newsItem).Error; err != nil {
			log.Printf("[RSS ERROR] Failed to create news item: %v", err)
			return nil, false, err
		}
	} else {
		log.Printf("[RSS DEBUG] Updating existing news item: %s", title)
		// 更新现有条目
		existingItem.Title = title
		existingItem.Description = description
		existingItem.Content = content
		existingItem.Summary = summary
		existingItem.Author = author
		existingItem.Category = categoryStr
		existingItem.Tags = utils.SliceToJSON(categories)
		existingItem.PublishedAt = publishedAt
		existingItem.ImageURL = imageURL
		existingItem.Source = source.Name
		existingItem.Language = source.Language
		existingItem.IsActive = true

		// 更新统计数据（如果生成了新的数据）
		existingItem.ViewCount = viewCount
		existingItem.LikeCount = likeCount
		existingItem.CommentCount = commentCount
		existingItem.ShareCount = shareCount
		existingItem.HotnessScore = hotnessScore

		if err := s.db.Save(&existingItem).Error; err != nil {
			log.Printf("[RSS ERROR] Failed to update news item: %v", err)
			return nil, false, err
		}
		newsItem = existingItem
	}

	// 检查是否启用自动AI分析
	// 从配置中获取AI分析设置
	cfg := &config.Config{
		AI: config.AIConfig{
			AutoAnalysis: config.AutoAnalysisConfig{
				Enabled:        true,
				AnalyzeOnFetch: true,
			},
		},
	}
	if cfg.AI.AutoAnalysis.Enabled && cfg.AI.AutoAnalysis.AnalyzeOnFetch {
		log.Printf("[RSS DEBUG] Auto AI analysis enabled, analyzing news item ID: %d", newsItem.ID)
		// 异步进行AI分析
		go func(id uint) {
			analysisReq := models.AIAnalysisRequest{
				Type:     models.AIAnalysisTypeNews,
				TargetID: id,
				Options: struct {
					EnableSummary     bool `json:"enable_summary"`
					EnableKeywords    bool `json:"enable_keywords"`
					EnableSentiment   bool `json:"enable_sentiment"`
					EnableTrends      bool `json:"enable_trends"`
					EnableImpact      bool `json:"enable_impact"`
					ShowAnalysisSteps bool `json:"show_analysis_steps"`
				}{
					EnableSummary:   true,
					EnableKeywords:  true,
					EnableSentiment: true,
				},
			}
			if _, err := s.aiService.AnalyzeNews(id, analysisReq); err != nil {
				log.Printf("[RSS WARNING] Failed to analyze news item %d: %v", id, err)
			} else {
				log.Printf("[RSS DEBUG] Successfully analyzed news item %d", id)
			}
		}(newsItem.ID)
	}

	return &newsItem, isNew, nil
}

// cleanUTF8 清理字符串中的无效UTF-8字符
func (s *RSSService) cleanUTF8(text string) string {
	if text == "" {
		return text
	}

	// 如果已经是有效的UTF-8，直接返回
	if utf8.ValidString(text) {
		return text
	}

	// 清理无效的UTF-8字符
	cleaned := make([]rune, 0, len(text))
	for _, r := range text {
		if r != utf8.RuneError {
			cleaned = append(cleaned, r)
		}
	}

	result := string(cleaned)

	// 如果清理后仍然无效，则进行更严格的清理
	if !utf8.ValidString(result) {
		// 使用更严格的方法：逐字节检查
		var buffer strings.Builder
		for i, width := 0, 0; i < len(text); i += width {
			r, w := utf8.DecodeRuneInString(text[i:])
			if r == utf8.RuneError && w == 1 {
				// 跳过无效字符
				width = 1
				continue
			}
			buffer.WriteRune(r)
			width = w
		}
		result = buffer.String()
	}

	return result
}

// extractSummary 从HTML内容中提取纯文本摘要（改进版）
func (s *RSSService) extractSummary(htmlContent string, maxLength int) string {
	if htmlContent == "" {
		return ""
	}

	// 先清理UTF-8编码
	content := s.cleanUTF8(htmlContent)

	// 解码HTML实体
	content = html.UnescapeString(content)

	// 移除HTML标签
	re := regexp.MustCompile(`<[^>]*>`)
	text := re.ReplaceAllString(content, "")

	// 移除多余的空白字符
	text = regexp.MustCompile(`\s+`).ReplaceAllString(text, " ")
	text = strings.TrimSpace(text)

	// 再次清理UTF-8编码（以防HTML解码引入了无效字符）
	text = s.cleanUTF8(text)

	// 截取指定长度
	if len(text) > maxLength {
		// 按字符截取，而不是按字节
		runes := []rune(text)
		if len(runes) > maxLength {
			text = string(runes[:maxLength])

			// 尝试在单词或句子边界截断
			if lastSpace := strings.LastIndex(text, " "); lastSpace > maxLength/2 {
				text = text[:lastSpace]
			}

			text = strings.TrimSpace(text) + "..."
		}
	}

	return text
}

// GetNews 获取新闻列表
func (s *RSSService) GetNews(query *NewsQueryRequest) (*NewsListResponse, error) {
	var news []models.News
	var total int64

	db := s.db.Model(&models.News{}).Preload("RSSSource").Where("source_type = ?", models.NewsTypeRSS)

	// 添加筛选条件
	if query.RSSSourceID > 0 {
		db = db.Where("rss_source_id = ?", query.RSSSourceID)
	}
	if query.Category != "" {
		db = db.Where("category LIKE ?", "%"+query.Category+"%")
	}
	if query.Status != "" {
		db = db.Where("status = ?", query.Status)
	}
	if query.Search != "" {
		searchTerm := "%" + query.Search + "%"
		db = db.Where("title LIKE ? OR description LIKE ? OR content LIKE ?", searchTerm, searchTerm, searchTerm)
	}

	// 日期范围筛选
	if query.StartDate != "" {
		if startDate, err := time.Parse("2006-01-02", query.StartDate); err == nil {
			db = db.Where("published_at >= ?", startDate)
		}
	}
	if query.EndDate != "" {
		if endDate, err := time.Parse("2006-01-02", query.EndDate); err == nil {
			db = db.Where("published_at <= ?", endDate.Add(24*time.Hour))
		}
	}

	// 获取总数
	if err := db.Count(&total).Error; err != nil {
		return nil, err
	}

	// 排序
	orderBy := "published_at DESC"
	switch query.SortBy {
	case "hotness":
		orderBy = "hotness_score DESC, published_at DESC"
	case "views":
		orderBy = "view_count DESC, published_at DESC"
	case "published_at":
		orderBy = "published_at DESC"
	}

	// 分页
	offset := (query.Page - 1) * query.Limit
	if err := db.Order(orderBy).Offset(offset).Limit(query.Limit).Find(&news).Error; err != nil {
		return nil, err
	}

	// 转换响应格式
	var newsResponses []models.NewsResponse
	for _, item := range news {
		newsResponses = append(newsResponses, item.ToResponse())
	}

	return &NewsListResponse{
		Total: total,
		News:  newsResponses,
	}, nil
}

// GetNewsItem 获取单个新闻详情
func (s *RSSService) GetNewsItem(id uint) (*models.NewsResponse, error) {
	var newsItem models.News
	if err := s.db.Preload("RSSSource").Where("source_type = ?", models.NewsTypeRSS).First(&newsItem, id).Error; err != nil {
		if errors.Is(err, gorm.ErrRecordNotFound) {
			return nil, errors.New("news item not found")
		}
		return nil, err
	}

	// 增加浏览量
	s.db.Model(&newsItem).UpdateColumn("view_count", gorm.Expr("view_count + 1"))
	newsItem.ViewCount++

	// 重新计算热度
	s.calculateNewsHotness(newsItem.ID)

	// 直接使用 ToResponse 方法
	response := newsItem.ToResponse()
	return &response, nil
}

// calculateNewsHotness 计算新闻热度
func (s *RSSService) calculateNewsHotness(newsID uint) error {
	var newsItem models.News
	if err := s.db.First(&newsItem, newsID).Error; err != nil {
		return err
	}

	// 计算热度分值（类似事件热度计算）
	viewScore := float64(newsItem.ViewCount) / 1000.0 * 8.0
	if viewScore > 10 {
		viewScore = 10
	}

	likeScore := float64(newsItem.LikeCount) / 100.0
	if likeScore > 10 {
		likeScore = 10
	}

	commentScore := float64(newsItem.CommentCount) / 10.0
	if commentScore > 10 {
		commentScore = 10
	}

	shareScore := float64(newsItem.ShareCount) / 5.0
	if shareScore > 10 {
		shareScore = 10
	}

	// 时间因素
	hours := time.Since(newsItem.PublishedAt).Hours()
	timeScore := 10.0
	if hours > 1 {
		timeScore = 9.0
	}
	if hours > 6 {
		timeScore = 8.0
	}
	if hours > 24 {
		timeScore = 6.0
	}
	if hours > 72 {
		timeScore = 4.0
	}
	if hours > 168 {
		timeScore = 2.0
	}

	// 综合计算
	finalScore := viewScore*0.2 + likeScore*0.3 + commentScore*0.25 + shareScore*0.15 + timeScore*0.1
	if finalScore > 10 {
		finalScore = 10
	}

	// 更新热度分值
	return s.db.Model(&newsItem).UpdateColumn("hotness_score", finalScore).Error
}

// 转换函数
func (s *RSSService) convertToRSSSourceResponse(source *models.RSSSource) *models.RSSSourceResponse {
	return &models.RSSSourceResponse{
		ID:          source.ID,
		Name:        source.Name,
		URL:         source.URL,
		Category:    source.Category,
		Language:    source.Language,
		IsActive:    source.IsActive,
		LastFetched: source.LastFetched,
		FetchCount:  source.FetchCount,
		ErrorCount:  source.ErrorCount,
		Description: source.Description,
		Tags:        source.Tags,
		Priority:    source.Priority,
		UpdateFreq:  source.UpdateFreq,
		CreatedAt:   source.CreatedAt,
		UpdatedAt:   source.UpdatedAt,
	}
}

// GetRSSCategories 获取所有RSS源分类
func (s *RSSService) GetRSSCategories() ([]string, error) {
	var categories []string
	
	err := s.db.Model(&models.RSSSource{}).
		Distinct("category").
		Where("category != ''").
		Pluck("category", &categories).Error
	
	if err != nil {
		return nil, err
	}
	
	return categories, nil
}

// RSSStats RSS统计信息
type RSSStats struct {
	TotalSources    int64 `json:"total_sources"`
	ActiveSources   int64 `json:"active_sources"`
	InactiveSources int64 `json:"inactive_sources"`
	TotalNews       int64 `json:"total_news"`
	TodayNews       int64 `json:"today_news"`
	Categories      int64 `json:"categories"`
}

// GetRSSStats 获取RSS统计信息
func (s *RSSService) GetRSSStats() (*RSSStats, error) {
	stats := &RSSStats{}
	
	// 总RSS源数
	if err := s.db.Model(&models.RSSSource{}).Count(&stats.TotalSources).Error; err != nil {
		return nil, err
	}
	
	// 活跃RSS源数
	if err := s.db.Model(&models.RSSSource{}).Where("is_active = ?", true).Count(&stats.ActiveSources).Error; err != nil {
		return nil, err
	}
	
	// 非活跃RSS源数
	stats.InactiveSources = stats.TotalSources - stats.ActiveSources
	
	// 总新闻数（来自RSS）
	if err := s.db.Model(&models.News{}).Where("source_type = ?", models.NewsTypeRSS).Count(&stats.TotalNews).Error; err != nil {
		return nil, err
	}
	
	// 今日新闻数
	today := time.Now().Truncate(24 * time.Hour)
	if err := s.db.Model(&models.News{}).
		Where("source_type = ? AND created_at >= ?", models.NewsTypeRSS, today).
		Count(&stats.TodayNews).Error; err != nil {
		return nil, err
	}
	
	// 分类数
	if err := s.db.Model(&models.RSSSource{}).
		Distinct("category").
		Where("category != ''").
		Count(&stats.Categories).Error; err != nil {
		return nil, err
	}
	
	return stats, nil
}

// convertToNewsItemResponse 函数已删除，现在直接使用 News.ToResponse() 方法<|MERGE_RESOLUTION|>--- conflicted
+++ resolved
@@ -47,14 +47,10 @@
 	parser.UserAgent = "EasyPeek/1.0 RSS Reader (Mozilla/5.0 compatible)"
 
 	return &RSSService{
-<<<<<<< HEAD
+
 		db:        database.GetDB(),
 		parser:    gofeed.NewParser(),
 		aiService: NewAIService(database.GetDB()),
-=======
-		db:     database.GetDB(),
-		parser: parser,
->>>>>>> 2a48be31
 	}
 }
 
@@ -117,7 +113,7 @@
 
 // NewsListResponse 新闻列表响应结构
 type NewsListResponse struct {
-	Total int64                  `json:"total"`
+	Total int64                 `json:"total"`
 	News  []models.NewsResponse `json:"news"`
 }
 
@@ -344,7 +340,7 @@
 
 		// 自动计算热度和AI分析
 		if newsItem != nil {
-<<<<<<< HEAD
+
 			s.calculateNewsHotness(newsItem.ID)
 			// 异步进行AI分析
 			go func(id uint) {
@@ -368,11 +364,11 @@
 					log.Printf("[RSS WARNING] Failed to analyze news item %d: %v", id, err)
 				}
 			}(newsItem.ID)
-=======
+
 			if err := s.calculateNewsHotness(newsItem.ID); err != nil {
 				log.Printf("[RSS WARNING] Failed to calculate hotness for news item %d: %v", newsItem.ID, err)
 			}
->>>>>>> 2a48be31
+
 		}
 	}
 
@@ -598,9 +594,9 @@
 	}
 
 	// 提取分类
-	categories := make([]string, 0)
-	for _, cat := range item.Categories {
-		categories = append(categories, s.cleanUTF8(cat))
+	categories := make([]string, len(item.Categories))
+	for i, cat := range item.Categories {
+		categories[i] = s.cleanUTF8(cat)
 	}
 	categoryStr := strings.Join(categories, ",")
 	if categoryStr == "" {
@@ -1024,16 +1020,16 @@
 // GetRSSCategories 获取所有RSS源分类
 func (s *RSSService) GetRSSCategories() ([]string, error) {
 	var categories []string
-	
+
 	err := s.db.Model(&models.RSSSource{}).
 		Distinct("category").
 		Where("category != ''").
 		Pluck("category", &categories).Error
-	
+
 	if err != nil {
 		return nil, err
 	}
-	
+
 	return categories, nil
 }
 
@@ -1050,25 +1046,25 @@
 // GetRSSStats 获取RSS统计信息
 func (s *RSSService) GetRSSStats() (*RSSStats, error) {
 	stats := &RSSStats{}
-	
+
 	// 总RSS源数
 	if err := s.db.Model(&models.RSSSource{}).Count(&stats.TotalSources).Error; err != nil {
 		return nil, err
 	}
-	
+
 	// 活跃RSS源数
 	if err := s.db.Model(&models.RSSSource{}).Where("is_active = ?", true).Count(&stats.ActiveSources).Error; err != nil {
 		return nil, err
 	}
-	
+
 	// 非活跃RSS源数
 	stats.InactiveSources = stats.TotalSources - stats.ActiveSources
-	
+
 	// 总新闻数（来自RSS）
 	if err := s.db.Model(&models.News{}).Where("source_type = ?", models.NewsTypeRSS).Count(&stats.TotalNews).Error; err != nil {
 		return nil, err
 	}
-	
+
 	// 今日新闻数
 	today := time.Now().Truncate(24 * time.Hour)
 	if err := s.db.Model(&models.News{}).
@@ -1076,7 +1072,7 @@
 		Count(&stats.TodayNews).Error; err != nil {
 		return nil, err
 	}
-	
+
 	// 分类数
 	if err := s.db.Model(&models.RSSSource{}).
 		Distinct("category").
@@ -1084,7 +1080,7 @@
 		Count(&stats.Categories).Error; err != nil {
 		return nil, err
 	}
-	
+
 	return stats, nil
 }
 
