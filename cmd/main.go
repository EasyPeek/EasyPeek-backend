--- conflicted
+++ resolved
@@ -35,12 +35,9 @@
 		&models.News{},
 		&models.Event{},
 		&models.RSSSource{},
-<<<<<<< HEAD
 		&models.Comment{},
-=======
 		&models.Message{},
 		&models.Follow{},
->>>>>>> 4e4b2d4d
 	); err != nil {
 		log.Fatalf("Failed to migrate database: %v", err)
 	}
